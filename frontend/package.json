--- conflicted
+++ resolved
@@ -9,14 +9,10 @@
     "lint": "next lint"
   },
   "dependencies": {
-<<<<<<< HEAD
-    "@radix-ui/react-slot": "^1.1.1",
-=======
     "@radix-ui/react-dialog": "^1.1.5",
     "@radix-ui/react-separator": "^1.1.1",
     "@radix-ui/react-slot": "^1.1.1",
     "@radix-ui/react-tooltip": "^1.1.7",
->>>>>>> 4f7b68b0
     "class-variance-authority": "^0.7.1",
     "clsx": "^2.1.1",
     "lucide-react": "^0.474.0",
